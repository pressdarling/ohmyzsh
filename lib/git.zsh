--- conflicted
+++ resolved
@@ -10,17 +10,10 @@
 
 # Checks if working tree is dirty
 parse_git_dirty() {
-<<<<<<< HEAD
-  local SUBMODULE_SYNTAX=''
-  local GIT_STATUS=''
-  local CLEAN_MESSAGE='nothing to commit (working directory clean)'
-  if [[ "$(command git config --get oh-my-zsh.hide-dirty)" != "1" ]]; then
-=======
   local STATUS=''
   local FLAGS
   FLAGS=('--porcelain')
   if [[ "$(command git config --get oh-my-zsh.hide-status)" != "1" ]]; then
->>>>>>> 2927ce37
     if [[ $POST_1_7_2_GIT -gt 0 ]]; then
       FLAGS+='--ignore-submodules=dirty'
     fi
@@ -154,5 +147,4 @@
 #this is unlikely to change so make it all statically assigned
 POST_1_7_2_GIT=$(git_compare_version "1.7.2")
 #clean up the namespace slightly by removing the checker function
-unset -f git_compare_version
-
+unset -f git_compare_version