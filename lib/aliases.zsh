--- conflicted
+++ resolved
@@ -4,13 +4,6 @@
 alias pu='pushd'
 alias po='popd'
 
-<<<<<<< HEAD
-# Ruby related
-=======
-alias sc='ruby script/console'
-alias sdb='ruby script/dbconsole'
-alias ssd='ruby script/server --debugger'
->>>>>>> c03aab51
 alias ss='thin --stats "/thin/stats" start'
 alias sg='ruby script/generate'
 alias sd='ruby script/destroy'
@@ -76,5 +69,3 @@
 
 # Editor Ruby file in TextMate
 alias mr='mate CHANGELOG app config db lib public script spec test'
-
-
