--- conflicted
+++ resolved
@@ -28,46 +28,8 @@
 #
 #  clipcopy <file>         - copies a file's contents to clipboard
 #
-<<<<<<< HEAD
 ##
 #
-=======
-function clipcopy() {
-  emulate -L zsh
-  local file=$1
-  if [[ $OSTYPE == darwin* ]]; then
-    if [[ -z $file ]]; then
-      pbcopy
-    else
-      cat $file | pbcopy
-    fi
-  elif [[ $OSTYPE == (cygwin|msys)* ]]; then
-    if [[ -z $file ]]; then
-      cat > /dev/clipboard
-    else
-      cat $file > /dev/clipboard
-    fi
-  else
-    if (( $+commands[xclip] )); then
-      if [[ -z $file ]]; then
-        xclip -in -selection clipboard
-      else
-        xclip -in -selection clipboard $file
-      fi
-    elif (( $+commands[xsel] )); then
-      if [[ -z $file ]]; then
-        xsel --clipboard --input 
-      else
-        cat "$file" | xsel --clipboard --input
-      fi
-    else
-      print "clipcopy: Platform $OSTYPE not supported or xclip/xsel not installed" >&2
-      return 1
-    fi
-  fi
-}
-
->>>>>>> 368198b7
 # clippaste - "Paste" data from clipboard to stdout
 #
 # Usage:
@@ -88,12 +50,11 @@
 #
 function detect-clipboard() {
   emulate -L zsh
-<<<<<<< HEAD
 
   if [[ "${OSTYPE}" == darwin* ]] && (( ${+commands[pbcopy]} )) && (( ${+commands[pbpaste]} )); then
     function clipcopy() { pbcopy < "${1:-/dev/stdin}"; }
     function clippaste() { pbpaste; }
-  elif [[ "${OSTYPE}" == cygwin* ]]; then
+  elif [[ "${OSTYPE}" == (cygwin|msys)* ]]; then
     function clipcopy() { cat "${1:-/dev/stdin}" > /dev/clipboard; }
     function clippaste() { cat /dev/clipboard; }
   elif [ -n "${WAYLAND_DISPLAY:-}" ] && (( ${+commands[wl-copy]} )) && (( ${+commands[wl-paste]} )); then
@@ -117,12 +78,6 @@
   elif [ -n "${TMUX:-}" ] && (( ${+commands[tmux]} )); then
     function clipcopy() { tmux load-buffer "${1:--}"; }
     function clippaste() { tmux save-buffer -; }
-=======
-  if [[ $OSTYPE == darwin* ]]; then
-    pbpaste
-  elif [[ $OSTYPE == (cygwin|msys)* ]]; then
-    cat /dev/clipboard
->>>>>>> 368198b7
   else
     function _retry_clipboard_detection_or_fail() {
       local clipcmd="${1}"; shift
