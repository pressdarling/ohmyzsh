--- conflicted
+++ resolved
@@ -30,24 +30,16 @@
 alias kdelf='kubectl delete -f'
 
 # Pod management.
-<<<<<<< HEAD
-alias kgp='k get pods'
-alias klp='k logs pods'
-alias kep='k edit pods'
-alias kdp='k describe pods'
-alias kdelp='k delete pods'
-alias kgpall='k get pods --all-namespaces -o wide'
-=======
 alias kgp='kubectl get pods'
 alias kgpw='kgp --watch'
 alias kgpwide='kgp -o wide'
 alias kep='kubectl edit pods'
 alias kdp='kubectl describe pods'
 alias kdelp='kubectl delete pods'
+alias kgpall='k get pods --all-namespaces -o wide'
 
 # get pod by label: kgpl "app=myapp" -n myns
 alias kgpl='kgp -l'
->>>>>>> 3d8f2bda
 
 # Service management.
 alias kgs='kubectl get svc'
