# To use: add a .jira-url file in the base of your project
#         You can also set JIRA_URL in your .zshrc or put .jira-url in your home directory
#         .jira-url in the current directory takes precedence. The same goes with .jira-prefix
#         and JIRA_PREFIX.
#
# If you use Rapid Board, set:
#JIRA_RAPID_BOARD="true"
# in you .zshrc
#
# Setup: cd to/my/project
#        echo "https://name.jira.com" >> .jira-url
# Usage: jira           # opens a new issue
#        jira ABC-123   # Opens an existing issue
open_jira_issue () {
<<<<<<< HEAD
=======
  local open_cmd
  if [[ "$OSTYPE" = darwin* ]]; then
    open_cmd='open'
  else
    open_cmd='xdg-open'
  fi

  local jira_url
>>>>>>> ad4675cb
  if [ -f .jira-url ]; then
    jira_url=$(cat .jira-url)
  elif [ -f ~/.jira-url ]; then
    jira_url=$(cat ~/.jira-url)
  elif [[ "${JIRA_URL}" != "" ]]; then
    jira_url=${JIRA_URL}
  else
    echo "JIRA url is not specified anywhere."
    return 1
  fi

  local jira_prefix
  if [ -f .jira-prefix ]; then
    jira_prefix=$(cat .jira-prefix)
  elif [ -f ~/.jira-prefix ]; then
    jira_prefix=$(cat ~/.jira-prefix)
  elif [[ "${JIRA_PREFIX}" != "" ]]; then
    jira_prefix=${JIRA_PREFIX}
  else
    jira_prefix=""
  fi

  if [ -z "$1" ]; then
    echo "Opening new issue"
    open_command "${jira_url}/secure/CreateIssue!default.jspa"
  elif [[ "$1" = "assigned" || "$1" = "reported" ]]; then
    jira_query $@
  else
    local addcomment=''
    if [[ "$2" == "m" ]]; then
      addcomment="#add-comment"
      echo "Add comment to issue #$1"
    else
      echo "Opening issue #$1"
    fi
<<<<<<< HEAD
    
    if [[ "x$JIRA_RAPID_BOARD" = "xtrue" ]]; then
      open_command  "$jira_url/issues/$jira_prefix$1$addcomment"
    else
      open_command  "$jira_url/browse/$jira_prefix$1$addcomment"
=======

    if [[ "$JIRA_RAPID_BOARD" == "true" ]]; then
      $open_cmd "${jira_url}/issues/${jira_prefix}${1}${addcomment}"
    else
      $open_cmd "${jira_url}/browse/${jira_prefix}${1}${addcomment}"
>>>>>>> ad4675cb
    fi
  fi
}

jira_name () {
  if [[ -z "$1" ]]; then
    if [[ "${JIRA_NAME}" != "" ]]; then
      jira_name=${JIRA_NAME}
    else
      echo "JIRA_NAME not specified"
      return 1
    fi
  else
    jira_name=$@
  fi
}

jira_query () {
<<<<<<< HEAD
    verb="$1"
    if [[ "${verb}" = "reported" ]]; then
      lookup=reporter
      preposition=by
    elif [[ "${verb}" = "assigned" ]]; then
      lookup=assignee
      preposition=to
    else
      echo "not a valid lookup $verb"
      return 1
    fi
    shift 1
    jira_name $@
    if [[ $? = 1 ]]; then
        return 1
    fi
    echo "Browsing issues ${verb} ${preposition} ${jira_name}"
    open_command "${jira_url}/secure/IssueNavigator.jspa?reset=true&jqlQuery=${lookup}+%3D+%22${jira_name}%22+AND+resolution+%3D+unresolved+ORDER+BY+priority+DESC%2C+created+ASC"
=======
  local verb="$1"
  local jira_name lookup preposition
  if [[ "${verb}" = "reported" ]]; then
    lookup=reporter
    preposition=by
  elif [[ "${verb}" = "assigned" ]]; then
    lookup=assignee
    preposition=to
  else
    echo "not a valid lookup $verb"
    return 1
  fi
  shift 1
  jira_name $@
  if [[ $? = 1 ]]; then
    return 1
  fi
  echo "Browsing issues ${verb} ${preposition} ${jira_name}"
  $open_cmd "${jira_url}/secure/IssueNavigator.jspa?reset=true&jqlQuery=${lookup}+%3D+%22${jira_name}%22+AND+resolution+%3D+unresolved+ORDER+BY+priority+DESC%2C+created+ASC"
>>>>>>> ad4675cb
}

alias jira='open_jira_issue'
<|MERGE_RESOLUTION|>--- conflicted
+++ resolved
@@ -12,17 +12,6 @@
 # Usage: jira           # opens a new issue
 #        jira ABC-123   # Opens an existing issue
 open_jira_issue () {
-<<<<<<< HEAD
-=======
-  local open_cmd
-  if [[ "$OSTYPE" = darwin* ]]; then
-    open_cmd='open'
-  else
-    open_cmd='xdg-open'
-  fi
-
-  local jira_url
->>>>>>> ad4675cb
   if [ -f .jira-url ]; then
     jira_url=$(cat .jira-url)
   elif [ -f ~/.jira-url ]; then
@@ -58,19 +47,10 @@
     else
       echo "Opening issue #$1"
     fi
-<<<<<<< HEAD
-    
-    if [[ "x$JIRA_RAPID_BOARD" = "xtrue" ]]; then
-      open_command  "$jira_url/issues/$jira_prefix$1$addcomment"
+    if [[ "$JIRA_RAPID_BOARD" == "true" ]]; then
+      open_command "${jira_url}/issues/${jira_prefix}${1}${addcomment}"
     else
-      open_command  "$jira_url/browse/$jira_prefix$1$addcomment"
-=======
-
-    if [[ "$JIRA_RAPID_BOARD" == "true" ]]; then
-      $open_cmd "${jira_url}/issues/${jira_prefix}${1}${addcomment}"
-    else
-      $open_cmd "${jira_url}/browse/${jira_prefix}${1}${addcomment}"
->>>>>>> ad4675cb
+      open_command "${jira_url}/browse/${jira_prefix}${1}${addcomment}"
     fi
   fi
 }
@@ -89,26 +69,6 @@
 }
 
 jira_query () {
-<<<<<<< HEAD
-    verb="$1"
-    if [[ "${verb}" = "reported" ]]; then
-      lookup=reporter
-      preposition=by
-    elif [[ "${verb}" = "assigned" ]]; then
-      lookup=assignee
-      preposition=to
-    else
-      echo "not a valid lookup $verb"
-      return 1
-    fi
-    shift 1
-    jira_name $@
-    if [[ $? = 1 ]]; then
-        return 1
-    fi
-    echo "Browsing issues ${verb} ${preposition} ${jira_name}"
-    open_command "${jira_url}/secure/IssueNavigator.jspa?reset=true&jqlQuery=${lookup}+%3D+%22${jira_name}%22+AND+resolution+%3D+unresolved+ORDER+BY+priority+DESC%2C+created+ASC"
-=======
   local verb="$1"
   local jira_name lookup preposition
   if [[ "${verb}" = "reported" ]]; then
@@ -127,8 +87,7 @@
     return 1
   fi
   echo "Browsing issues ${verb} ${preposition} ${jira_name}"
-  $open_cmd "${jira_url}/secure/IssueNavigator.jspa?reset=true&jqlQuery=${lookup}+%3D+%22${jira_name}%22+AND+resolution+%3D+unresolved+ORDER+BY+priority+DESC%2C+created+ASC"
->>>>>>> ad4675cb
+  open_command "${jira_url}/secure/IssueNavigator.jspa?reset=true&jqlQuery=${lookup}+%3D+%22${jira_name}%22+AND+resolution+%3D+unresolved+ORDER+BY+priority+DESC%2C+created+ASC"
 }
 
 alias jira='open_jira_issue'
