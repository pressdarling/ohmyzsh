# CLI support for JIRA interaction
#
# See README.md for details

function jira() {
  emulate -L zsh
  local action jira_url jira_prefix
  if [[ -n "$1" ]]; then
    action=$1
  elif [[ -f .jira-default-action ]]; then
    action=$(cat .jira-default-action)
  elif [[ -f ~/.jira-default-action ]]; then
    action=$(cat ~/.jira-default-action)
  elif [[ -n "${JIRA_DEFAULT_ACTION}" ]]; then
    action=${JIRA_DEFAULT_ACTION}
  else
    action="new"
  fi

  if [[ -f .jira-url ]]; then
    jira_url=$(cat .jira-url)
  elif [[ -f ~/.jira-url ]]; then
    jira_url=$(cat ~/.jira-url)
  elif [[ -n "${JIRA_URL}" ]]; then
    jira_url=${JIRA_URL}
  else
    _jira_url_help
    return 1
  fi

  if [[ -f .jira-prefix ]]; then
    jira_prefix=$(cat .jira-prefix)
  elif [[ -f ~/.jira-prefix ]]; then
    jira_prefix=$(cat ~/.jira-prefix)
  elif [[ -n "${JIRA_PREFIX}" ]]; then
    jira_prefix=${JIRA_PREFIX}
  else
    jira_prefix=""
  fi


  if [[ $action == "new" ]]; then
    echo "Opening new issue"
    open_command "${jira_url}/secure/CreateIssue!default.jspa"
  elif [[ "$action" == "assigned" || "$action" == "reported" ]]; then
<<<<<<< HEAD
    _jira_query $@
  elif [[ "$action" == "myissues" ]]; then
    echo "Opening my issues"
    open_command "${jira_url}/issues/?filter=-1"
=======
    _jira_query ${@:-$action}
>>>>>>> ebc700be
  elif [[ "$action" == "dashboard" ]]; then
    echo "Opening dashboard"
    if [[ "$JIRA_RAPID_BOARD" == "true" ]]; then
      open_command "${jira_url}/secure/RapidBoard.jspa"
    else
      open_command "${jira_url}/secure/Dashboard.jspa"
    fi
  elif [[ "$action" == "dumpconfig" ]]; then
    echo "JIRA_URL=$jira_url"
    echo "JIRA_PREFIX=$jira_prefix"
    echo "JIRA_NAME=$JIRA_NAME"
    echo "JIRA_RAPID_BOARD=$JIRA_RAPID_BOARD"
    echo "JIRA_DEFAULT_ACTION=$JIRA_DEFAULT_ACTION"
  else
    # Anything that doesn't match a special action is considered an issue name
    # but `branch` is a special case that will parse the current git branch
    if [[ "$action" == "branch" ]]; then
      local issue_arg=$(git rev-parse --abbrev-ref HEAD)
      local issue="${jira_prefix}${issue_arg}"
    else
      local issue_arg=$action
      local issue="${jira_prefix}${issue_arg}"
    fi
    local url_fragment=''
    if [[ "$2" == "m" ]]; then
      url_fragment="#add-comment"
      echo "Add comment to issue #$issue"
    else
      echo "Opening issue #$issue"
    fi
    if [[ "$JIRA_RAPID_BOARD" == "true" ]]; then
      open_command "${jira_url}/issues/${issue}${url_fragment}"
    else
      open_command "${jira_url}/browse/${issue}${url_fragment}"
    fi
  fi
}

function _jira_url_help() {
  cat << EOF
error: JIRA URL is not specified anywhere.

Valid options, in order of precedence:
  .jira-url file
  \$HOME/.jira-url file
  \$JIRA_URL environment variable
EOF
}

function _jira_query() {
  emulate -L zsh
  local verb="$1"
  local jira_name lookup preposition query
  if [[ "${verb}" == "reported" ]]; then
    lookup=reporter
    preposition=by
  elif [[ "${verb}" == "assigned" ]]; then
    lookup=assignee
    preposition=to
  else
    echo "error: not a valid lookup: $verb" >&2
    return 1
  fi
  jira_name=${2:=$JIRA_NAME}
  if [[ -z $jira_name ]]; then
    echo "error: JIRA_NAME not specified" >&2
    return 1
  fi

  echo "Browsing issues ${verb} ${preposition} ${jira_name}"
  query="${lookup}+%3D+%22${jira_name}%22+AND+resolution+%3D+unresolved+ORDER+BY+priority+DESC%2C+created+ASC"
  open_command "${jira_url}/secure/IssueNavigator.jspa?reset=true&jqlQuery=${query}"
}<|MERGE_RESOLUTION|>--- conflicted
+++ resolved
@@ -43,14 +43,10 @@
     echo "Opening new issue"
     open_command "${jira_url}/secure/CreateIssue!default.jspa"
   elif [[ "$action" == "assigned" || "$action" == "reported" ]]; then
-<<<<<<< HEAD
-    _jira_query $@
+    _jira_query ${@:-$action}
   elif [[ "$action" == "myissues" ]]; then
     echo "Opening my issues"
     open_command "${jira_url}/issues/?filter=-1"
-=======
-    _jira_query ${@:-$action}
->>>>>>> ebc700be
   elif [[ "$action" == "dashboard" ]]; then
     echo "Opening dashboard"
     if [[ "$JIRA_RAPID_BOARD" == "true" ]]; then
