--- conflicted
+++ resolved
@@ -8,19 +8,20 @@
 
 ## Setup
 
-To use it, add colorize to the plugins array of your zshrc file:
+To use it, add colorize to the plugins array of your `~/.zshrc` file:
 ```
 plugins=(... colorize)
 ```
+
 ## Configuration
 
-<<<<<<< HEAD
 ### Requirements
 
-This plugin requires that Pygments be installed: [pygments.org](https://pygments.org/)
+This plugin requires that either of the following tools be installed:
 
-## Styles
-=======
+* Chroma: [https://github.com/alecthomas/chroma](https://github.com/alecthomas/chroma)
+* Pygments be installed: [pygments.org](https://pygments.org/)
+
 ### Colorize tool
 
 Colorize supports `pygmentize` and `chroma` as syntax highlighter. By default colorize uses `pygmentize` unless it's not installed and `chroma` is. This can be overridden by the `ZSH_COLORIZE_TOOL` environment variable:
@@ -30,7 +31,6 @@
 ```
 
 ### Styles
->>>>>>> 420e9d78
 
 Pygments offers multiple styles. By default, the `default` style is used, but you can choose another theme by setting the `ZSH_COLORIZE_STYLE` environment variable:
 
@@ -40,7 +40,7 @@
 
 ## Usage
 
-* `ccat <file> [files]`: colorize the contents of the file (or files, if more than one are provided). 
+* `ccat <file> [files]`: colorize the contents of the file (or files, if more than one are provided).
   If no arguments are passed it will colorize the standard input or stdin.
 
 * `cless <file> [files]`: colorize the contents of the file (or files, if more than one are provided) and
@@ -49,14 +49,4 @@
 Note that `cless` will behave as less when provided more than one file: you have to navigate files with
 the commands `:n` for next and `:p` for previous. The downside is that less options are not supported.
 But you can circumvent this by either using the LESS environment variable, or by running `ccat file1 file2|less --opts`.
-<<<<<<< HEAD
-In the latter form, the file contents will be concatenated and presented by less as a single file.
-=======
-In the latter form, the file contents will be concatenated and presented by less as a single file.
-
-## Requirements
-
-You have to either install Pygments: [pygments.org](http://pygments.org/download.html)
-
-Or install chroma: [https://github.com/alecthomas/chroma](https://github.com/alecthomas/chroma)
->>>>>>> 420e9d78
+In the latter form, the file contents will be concatenated and presented by less as a single file.