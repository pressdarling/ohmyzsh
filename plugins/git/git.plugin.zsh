# Aliases
alias g='git'
compdef g=git
alias gst='git status'
compdef _git gst=git-status
alias gd='git diff'
compdef _git gd=git-diff
alias gl='git pull'
compdef _git gl=git-pull
alias gup='git pull --rebase'
compdef _git gup=git-fetch
alias gp='git push'
compdef _git gp=git-push
alias gd='git diff'
gdv() { git diff -w "$@" | view - }
compdef _git gdv=git-diff
alias gc='git commit -v'
compdef _git gc=git-commit
alias gc!='git commit -v --amend'
compdef _git gc!=git-commit
alias gca='git commit -v -a'
compdef _git gc=git-commit
alias gca!='git commit -v -a --amend'
compdef _git gca!=git-commit
alias gco='git checkout'
compdef _git gco=git-checkout
alias gcm='git checkout master'
alias gr='git remote'
compdef _git gr=git-remote
alias grv='git remote -v'
compdef _git grv=git-remote
alias grmv='git remote rename'
compdef _git grmv=git-remote
alias grrm='git remote remove'
compdef _git grrm=git-remote
alias grset='git remote set-url'
compdef _git grset=git-remote
alias grup='git remote update'
compdef _git grset=git-remote
alias gb='git branch'
compdef _git gb=git-branch
alias gba='git branch -a'
compdef _git gba=git-branch
alias gcount='git shortlog -sn'
compdef gcount=git
alias gcl='git config --list'
alias gcp='git cherry-pick'
compdef _git gcp=git-cherry-pick
alias glg='git log --stat --max-count=5'
compdef _git glg=git-log
alias glgg='git log --graph --max-count=5'
compdef _git glgg=git-log
<<<<<<< HEAD
alias glgga='git log --graph --decorate --all'
compdef _git glgga=git-log
=======
alias glo='git log --oneline'
compdef _git glo=git-log
>>>>>>> 9b05a443
alias gss='git status -s'
compdef _git gss=git-status
alias ga='git add'
compdef _git ga=git-add
alias gm='git merge'
compdef _git gm=git-merge
alias grh='git reset HEAD'
alias grhh='git reset HEAD --hard'
alias gwc='git whatchanged -p --abbrev-commit --pretty=medium'
alias gf='git ls-files | grep'
alias gpoat='git push origin --all && git push origin --tags'

# Will cd into the top of the current repository
# or submodule.
alias grt='cd $(git rev-parse --show-toplevel || echo ".")'

# Git and svn mix
alias git-svn-dcommit-push='git svn dcommit && git push github master:svntrunk'
compdef git-svn-dcommit-push=git

alias gsr='git svn rebase'
alias gsd='git svn dcommit'
#
# Will return the current branch name
# Usage example: git pull origin $(current_branch)
#
function current_branch() {
  ref=$(git symbolic-ref HEAD 2> /dev/null) || \
  ref=$(git rev-parse --short HEAD 2> /dev/null) || return
  echo ${ref#refs/heads/}
}

function current_repository() {
  ref=$(git symbolic-ref HEAD 2> /dev/null) || \
  ref=$(git rev-parse --short HEAD 2> /dev/null) || return
  echo $(git remote -v | cut -d':' -f 2)
}

# these aliases take advantage of the previous function
alias ggpull='git pull origin $(current_branch)'
compdef ggpull=git
alias ggpush='git push origin $(current_branch)'
compdef ggpush=git
alias ggpnp='git pull origin $(current_branch) && git push origin $(current_branch)'
compdef ggpnp=git

# Pretty log messages
function _git_log_prettily(){
  if ! [ -z $1 ]; then
    git log --pretty=$1
  fi
}
alias glp="_git_log_prettily"
compdef _git glp=git-log<|MERGE_RESOLUTION|>--- conflicted
+++ resolved
@@ -50,13 +50,10 @@
 compdef _git glg=git-log
 alias glgg='git log --graph --max-count=5'
 compdef _git glgg=git-log
-<<<<<<< HEAD
 alias glgga='git log --graph --decorate --all'
 compdef _git glgga=git-log
-=======
 alias glo='git log --oneline'
 compdef _git glo=git-log
->>>>>>> 9b05a443
 alias gss='git status -s'
 compdef _git gss=git-status
 alias ga='git add'
