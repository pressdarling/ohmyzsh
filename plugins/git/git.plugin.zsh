--- conflicted
+++ resolved
@@ -140,7 +140,6 @@
 alias ggpur='ggu'
 compdef _git ggpur=git-checkout
 
-<<<<<<< HEAD
 alias ggpull='git pull origin $(git_current_branch)'
 compdef _git ggpull=git-checkout
 
@@ -148,11 +147,9 @@
 compdef _git ggpush=git-checkout
 
 alias ggsup='git branch --set-upstream-to=origin/$(git_current_branch)'
-
 alias gpsup='git push --set-upstream origin $(git_current_branch)'
-=======
+
 alias gh='git help'
->>>>>>> 5fa4d9d7
 
 alias gignore='git update-index --assume-unchanged'
 alias gignored='git ls-files -v | grep "^[[:lower:]]"'
