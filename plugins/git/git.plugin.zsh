--- conflicted
+++ resolved
@@ -9,16 +9,8 @@
 compdef _git gup=git-fetch
 alias gp='git push'
 compdef _git gp=git-push
-alias gd='git diff | mate'
-# WTF is mate??
-compdef _git gd=git-diff
-<<<<<<< HEAD
 gdv() { git diff -w "$@" | view - }
-compdef gdv=git
-=======
-alias gdv='git diff -w "$@" | vim -R -'
 compdef _git gdv=git-diff
->>>>>>> 4cd4167c
 alias gc='git commit -v'
 compdef _git gc=git-commit
 alias gca='git commit -v -a'
