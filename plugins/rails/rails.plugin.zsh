function _rails_command () {
  if [ -e "bin/rails" ]; then
    bin/rails $@
  elif [ -e "script/rails" ]; then
    ruby script/rails $@
  elif [ -e "script/server" ]; then
    ruby script/$@
  else
    command rails $@
  fi
}

function _rake_command () {
  if [ -e "bin/rake" ]; then
    bin/rake $@
  else
    command rake $@
  fi
}

alias rails='_rails_command'
compdef _rails_command=rails

alias rake='_rake_command'
compdef _rake_command=rake

alias devlog='tail -f log/development.log'
alias prodlog='tail -f log/production.log'
alias testlog='tail -f log/test.log'

alias -g RED='RAILS_ENV=development'
alias -g REP='RAILS_ENV=production'
alias -g RET='RAILS_ENV=test'

# Rails aliases
alias rc='rails console'
alias rd='rails destroy'
alias rdb='rails dbconsole'
alias rg='rails generate'
alias rgm='rails generate migration'
alias rp='rails plugin'
alias ru='rails runner'
alias rs='rails server'
alias rsd='rails server --debugger'

# Rake aliases
alias rdm='rake db:migrate'
alias rdms='rake db:migrate:status'
alias rdr='rake db:rollback'
alias rdc='rake db:create'
alias rds='rake db:seed'
alias rdd='rake db:drop'
alias rdrs='rake db:reset'
alias rdtc='rake db:test:clone'
alias rdtp='rake db:test:prepare'
alias rdmtc='rake db:migrate db:test:clone'

alias rlc='rake log:clear'
alias rn='rake notes'
alias rr='rake routes'
<<<<<<< HEAD
alias rt='rake test'
=======
alias rrg='rake routes | grep'
>>>>>>> fb0776e1

# legacy stuff
alias sstat='thin --stats "/thin/stats" start'
alias sg='ruby script/generate'
alias sd='ruby script/destroy'
alias sp='ruby script/plugin'
alias sr='ruby script/runner'
alias ssp='ruby script/spec'
alias sc='ruby script/console'
alias sd='ruby script/server --debugger'

function remote_console() {
  /usr/bin/env ssh $1 "( cd $2 && ruby script/console production )"
}<|MERGE_RESOLUTION|>--- conflicted
+++ resolved
@@ -54,15 +54,12 @@
 alias rdtc='rake db:test:clone'
 alias rdtp='rake db:test:prepare'
 alias rdmtc='rake db:migrate db:test:clone'
-
 alias rlc='rake log:clear'
 alias rn='rake notes'
 alias rr='rake routes'
-<<<<<<< HEAD
+alias rrg='rake routes | grep'
 alias rt='rake test'
-=======
-alias rrg='rake routes | grep'
->>>>>>> fb0776e1
+
 
 # legacy stuff
 alias sstat='thin --stats "/thin/stats" start'
