# Fino theme by Max Masnick (http://max.masnick.me)

# Use with a dark background and 256-color terminal!
# Meant for people with rbenv and git. Tested only on OS X 10.7.

# You can set your computer name in the ~/.box-name file if you want.

# Borrowing shamelessly from these oh-my-zsh themes:
#   bira
#   robbyrussell
#
# Also borrowing from http://stevelosh.com/blog/2010/02/my-extravagant-zsh-prompt/


function prompt_char {
  git branch >/dev/null 2>/dev/null && echo "±" && return
  echo '○'
}

function box_name {
    [ -f ~/.box-name ] && cat ~/.box-name || hostname -s
}

<<<<<<< HEAD
=======

local rvm_ruby=''
if which rvm-prompt &> /dev/null; then
  rvm_ruby='‹$(rvm-prompt i v g)›%{$reset_color%}'
else
  if which rbenv &> /dev/null; then
    rvm_ruby='‹$(rbenv version | sed -e "s/ (set.*$//")›%{$reset_color%}'
  fi
fi
>>>>>>> 1120f973
local current_dir='${PWD/#$HOME/~}'
local git_info='$(git_prompt_info)'
local prompt_char='$(prompt_char)'
local rbenv_version='$(rbenv version-name)'


PROMPT="╭─%{$FG[040]%}%n%{$reset_color%} %{$FG[239]%}at%{$reset_color%} %{$FG[033]%}$(box_name)%{$reset_color%} %{$FG[239]%}in%{$reset_color%} %{$terminfo[bold]$FG[226]%}${current_dir}%{$reset_color%}${git_info} %{$FG[239]%}using%{$FG[243]%} ‹${rbenv_version}›%{$reset_color%}
╰─${prompt_char} "

ZSH_THEME_GIT_PROMPT_PREFIX=" %{$FG[239]%}on%{$reset_color%} %{$fg[255]%}"
ZSH_THEME_GIT_PROMPT_SUFFIX="%{$reset_color%}"
ZSH_THEME_GIT_PROMPT_DIRTY="%{$FG[202]%}✘✘✘"
ZSH_THEME_GIT_PROMPT_CLEAN="%{$FG[040]%}✔"<|MERGE_RESOLUTION|>--- conflicted
+++ resolved
@@ -21,9 +21,6 @@
     [ -f ~/.box-name ] && cat ~/.box-name || hostname -s
 }
 
-<<<<<<< HEAD
-=======
-
 local rvm_ruby=''
 if which rvm-prompt &> /dev/null; then
   rvm_ruby='‹$(rvm-prompt i v g)›%{$reset_color%}'
@@ -32,7 +29,7 @@
     rvm_ruby='‹$(rbenv version | sed -e "s/ (set.*$//")›%{$reset_color%}'
   fi
 fi
->>>>>>> 1120f973
+
 local current_dir='${PWD/#$HOME/~}'
 local git_info='$(git_prompt_info)'
 local prompt_char='$(prompt_char)'
