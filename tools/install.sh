--- conflicted
+++ resolved
@@ -20,7 +20,7 @@
 fi
 CHECK_ZSH_INSTALLED=$(grep /zsh$ /etc/shells | wc -l)
 if [ ! $CHECK_ZSH_INSTALLED -ge 1 ]; then
-  echo "${YELLOW}Zsh is not installed!${NORMAL} Please install zsh first!"
+  printf "${YELLOW}Zsh is not installed!${NORMAL} Please install zsh first!\n"
   exit
 fi
 unset CHECK_ZSH_INSTALLED
@@ -35,9 +35,6 @@
   exit
 fi
 
-<<<<<<< HEAD
-printf "${BLUE}Cloning Oh My Zsh...${NORMAL}\n"
-=======
 # Prevent the cloned repository from having insecure permissions. Failing to do
 # so causes compinit() calls to fail with "command not found: compdef" errors
 # for users with insecure umasks (e.g., "002", allowing group writability). Note
@@ -45,8 +42,7 @@
 # precedence over umasks except for filesystems mounted with option "noacl".
 umask g-w,o-w
 
-echo "\033[0;34mCloning Oh My Zsh...\033[0m"
->>>>>>> cbc1a080
+printf "${BLUE}Cloning Oh My Zsh...${NORMAL}\n"
 hash git >/dev/null 2>&1 && env git clone --depth=1 https://github.com/robbyrussell/oh-my-zsh.git $ZSH || {
   printf "git not installed\n"
   exit
@@ -71,21 +67,15 @@
 " ~/.zshrc > ~/.zshrc-omztemp
 mv -f ~/.zshrc-omztemp ~/.zshrc
 
-<<<<<<< HEAD
-TEST_CURRENT_SHELL=$(expr "$SHELL" : '.*/\(.*\)')
-if [ "$TEST_CURRENT_SHELL" != "zsh" ]; then
-    printf "${BLUE}Time to change your default shell to zsh!${NORMAL}\n"
-=======
 # If this user's login shell is not already "zsh", attempt to switch.
 if [ "$(expr "$SHELL" : '.*/\(.*\)')" != "zsh" ]; then
   # If this platform provides a "chsh" command (not Cygwin), do it, man!
   if hash chsh >/dev/null 2>&1; then
-    echo "\033[0;34mTime to change your default shell to zsh!\033[0m"
->>>>>>> cbc1a080
+    printf "${BLUE}Time to change your default shell to zsh!${NORMAL}\n"
     chsh -s $(grep /zsh$ /etc/shells | tail -1)
   # Else, suggest the user do so manually.
   else
-    echo "\033[0;34mPlease manually change your default shell to zsh!\033[0m"
+    printf "${BLUE}Please manually change your default shell to zsh!${NORMAL}\n"
   fi
 fi
 
